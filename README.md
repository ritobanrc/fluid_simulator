--- conflicted
+++ resolved
@@ -7,12 +7,9 @@
  * [Muller et al. 2003, Particle-Based Fluid Simulation for Interactive Applications](https://matthias-research.github.io/pages/publications/sca03.pdf)
  * [Dan Koschier, Jan Bender, Barbara Solenthaler, Matthias Teschner, "Smoothed Particle Hydrodynamics for Physically-Based Simulation of Fluids and Solids", Eurographics Tutorial, 2019](https://interactivecomputergraphics.github.io/SPH-Tutorial/pdf/SPH_Tutorial.pdf)
 
-<<<<<<< HEAD
-https://www.desmos.com/calculator/gwhf6t3lqs
-=======
+
 And the MPM implementation is based on
 
 * [Jiang, C. Schroeder S., Teran, J., Stomakhin A., Selle, A. _The Material Point Method for Simulating Continuum Materials_. SIGGRAPH 2016 Course Notes](https://www.cs.ucr.edu/~craigs/papers/2016-mpm-course/mpmcourse.pdf)
 * [Jiang, C., Schroeder, C., Selle, A., Teran, J., Stomakhin, A., "The Affine Particle-In-Cell Method," ACM Transactions on Graphics (SIGGRAPH 2015).](https://www.cs.ucr.edu/~craigs/papers/2015-apic/paper.pdf)
-* [Stomakhin, A., Schroeder, C., Chai, L., Teran, J., and Selle, A., "A material point method for snow simulation," ACM Transactions on Graphics (SIGGRAPH 2013), 32(4), pp. 102:1-102:10 (2013).](https://www.cs.ucr.edu/~craigs/papers/2013-mpm-snow/paper.pdf)
->>>>>>> 61ddd43d
+* [Stomakhin, A., Schroeder, C., Chai, L., Teran, J., and Selle, A., "A material point method for snow simulation," ACM Transactions on Graphics (SIGGRAPH 2013), 32(4), pp. 102:1-102:10 (2013).](https://www.cs.ucr.edu/~craigs/papers/2013-mpm-snow/paper.pdf)